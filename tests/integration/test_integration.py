--- conflicted
+++ resolved
@@ -155,14 +155,11 @@
     await ops_test.model.integrate(
         relation1=NRF_APPLICATION_NAME, relation2=WEBUI_APPLICATION_NAME
     )
-<<<<<<< HEAD
     await ops_test.model.integrate(relation1=NRF_APPLICATION_NAME, relation2=TLS_PROVIDER_NAME)
     await ops_test.model.integrate(
         relation1=NRF_APPLICATION_NAME,
         relation2=WEBUI_CHARM_NAME,
     )
-=======
->>>>>>> e4e89674
     await ops_test.model.integrate(relation1=APP_NAME, relation2=NRF_APPLICATION_NAME)
     await ops_test.model.wait_for_idle(apps=[APP_NAME], status="active", timeout=TIMEOUT)
 
@@ -194,21 +191,16 @@
     assert ops_test.model
     await _deploy_webui(ops_test)
     await ops_test.model.integrate(
-<<<<<<< HEAD
-        relation1=NRF_APPLICATION_NAME,
-        relation2=WEBUI_CHARM_NAME,
+        relation1=NRF_APPLICATION_NAME, relation2=WEBUI_APPLICATION_NAME
     )
     await ops_test.model.integrate(
         relation1=f"{APP_NAME}:sdcore_config", relation2=f"{WEBUI_CHARM_NAME}:sdcore-config"
-=======
+    )
+    await ops_test.model.integrate(
         relation1=f"{WEBUI_APPLICATION_NAME}:common_database", relation2=f"{DB_APPLICATION_NAME}"
     )
     await ops_test.model.integrate(
         relation1=f"{WEBUI_APPLICATION_NAME}:auth_database", relation2=f"{DB_APPLICATION_NAME}"
-    )
-    await ops_test.model.integrate(
-        relation1=f"{APP_NAME}:sdcore_config", relation2=f"{WEBUI_APPLICATION_NAME}:sdcore-config"
->>>>>>> e4e89674
     )
     await ops_test.model.wait_for_idle(apps=[APP_NAME], status="active", timeout=TIMEOUT)
 
